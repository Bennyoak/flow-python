"""
Flow Synchronous API Python Module.
All Flow API responses are represented with Python dicts.
"""

import sys
import subprocess
import platform as platform_module
import json
import threading
import Queue
import os
import string
import random
import logging
import time

import requests

from . import definitions

LOG = logging.getLogger("flow")
LOG.addHandler(logging.NullHandler())


class Flow(object):
    """Class to interact with the Flow API.
    Request/Responses are synchronous.
    """

    class FlowError(Exception):
        """Exception class for Flow service related errors."""
        pass

    class FlowConnectionError(FlowError):
        """Exception class for Flow connection related errors."""
        pass

    class FlowTimeoutError(FlowError):
        """Exception class for Flow connection timeout related errors."""
        pass

    # Notification Types
    ORG_NOTIFICATION = "org"
    CHANNEL_NOTIFICATION = "channel"
    MESSAGE_NOTIFICATION = "message"
    HWM_NOTIFICATION = "hwm"
    CHANNEL_MEMBER_NOTIFICATION = "channel-member-event"
    ORG_MEMBER_NOTIFICATION = "org-member-event"
    ORG_JOIN_REQUEST_NOTIFICATION = "org-join-request"
    PEER_VERIFICATION_NOTIFICATION = "peer-verification"
    PROFILE_NOTIFICATION = "profile"
    UPLOAD_START_NOTIFICATION = "upload-start-event"
    UPLOAD_PROGRESS_NOTIFICATION = "upload-progress-event"
    UPLOAD_COMPLETE_NOTIFICATION = "upload-complete-event"
    UPLOAD_ERROR_NOTIFICATION = "upload-error-event"
    DOWNLOAD_START_NOTIFICATION = "download-start-event"
    DOWNLOAD_PROGRESS_NOTIFICATION = "download-progress-event"
    DOWNLOAD_COMPLETE_NOTIFICATION = "download-complete-event"
    DOWNLOAD_ERROR_NOTIFICATION = "download-error-event"
    CHANNEL_SESSION_KEY_NOTIFICATION = "channel-session-key"
    CHANNEL_SESSION_KEY_SHARE_NOTIFICATION = "channel-session-key-share"
    LDAP_BIND_REQUEST_NOTIFICATION = "ldap-bind-request"
    NOTIFY_EVENT_NOTIFICATION = "notify-event"

    # Lock types
    UNLOCK = 0
    FULL_LOCK = 1
    LDAP_LOCK = 2

    def _make_notification_decorator(name):
        """Generates decorator functions for all notifications.
        E.g. the 'message' notification decorator usage:
        @flow.message
        def my_message_callback(notif_type, data):
            # do something...
        """

        def notification_decorator(self, func):
            """Decorator to register the event callback."""
            self.register_callback(name, func)
            return func
        notification_decorator.__doc__ = "Decorator to register a '%s' " \
            "notification callback." % name
        notification_decorator.__name__ = name
        return notification_decorator

    # Generate decorators for the notification callbacks
    message = _make_notification_decorator(MESSAGE_NOTIFICATION)
    org = _make_notification_decorator(ORG_NOTIFICATION)
    channel = _make_notification_decorator(CHANNEL_NOTIFICATION)
    message = _make_notification_decorator(MESSAGE_NOTIFICATION)
    hwm = _make_notification_decorator(HWM_NOTIFICATION)
    channel_member_event = _make_notification_decorator(
        CHANNEL_MEMBER_NOTIFICATION)
    org_member_event = _make_notification_decorator(ORG_MEMBER_NOTIFICATION)
    org_join_request = _make_notification_decorator(
        ORG_JOIN_REQUEST_NOTIFICATION)
    peer_verification = _make_notification_decorator(
        PEER_VERIFICATION_NOTIFICATION)
    profile = _make_notification_decorator(PROFILE_NOTIFICATION)
    upload_start_event = _make_notification_decorator(
        UPLOAD_START_NOTIFICATION)
    upload_progress_event = _make_notification_decorator(
        UPLOAD_PROGRESS_NOTIFICATION)
    upload_complete_event = _make_notification_decorator(
        UPLOAD_COMPLETE_NOTIFICATION)
    upload_error_event = _make_notification_decorator(
        UPLOAD_ERROR_NOTIFICATION)
    download_start_event = _make_notification_decorator(
        DOWNLOAD_START_NOTIFICATION)
    download_progress_event = _make_notification_decorator(
        DOWNLOAD_PROGRESS_NOTIFICATION)
    download_complete_event = _make_notification_decorator(
        DOWNLOAD_COMPLETE_NOTIFICATION)
    download_error_event = _make_notification_decorator(
        DOWNLOAD_ERROR_NOTIFICATION)
    channel_session_key = _make_notification_decorator(
        CHANNEL_SESSION_KEY_NOTIFICATION)
    channel_session_key_share = _make_notification_decorator(
        CHANNEL_SESSION_KEY_SHARE_NOTIFICATION)
    ldap_bind_request = _make_notification_decorator(
        LDAP_BIND_REQUEST_NOTIFICATION)
    notify_event = _make_notification_decorator(
        NOTIFY_EVENT_NOTIFICATION)

    class _Session(object):
        """Internal class to hold session data."""

        _MAX_QUEUE_SIZE = 128

        def __init__(self, flow, sid):
            """Arguments:
            flow : Flow instance
            sid : int, SessionID
            """
            self.flowappglue = flow._flowappglue
            self.sid = sid
            self.flow = flow
            self.callbacks = {}  # Notification Name -> Function Object
            self.notification_queue = Queue.Queue()
            self.error_queue = Queue.Queue()
            self.listen_notifications = threading.Event()
            self.notification_thread = threading.Thread(
                target=self._notification_loop,
                args=())
            self.notification_thread.daemon = True
            self.callback_lock = threading.Lock()

        def start_notification_loop(self):
            """Starts the thread that polls for notifications."""
            self.listen_notifications.set()
            self.notification_thread.start()

        def unregister_callback(self, notification_name):
            """Unregisters a callback for this session.
            Arguments:
            notification_name : string, type of the notification.
            """
            self.callback_lock.acquire()
            del self.callbacks[notification_name]
            self.callback_lock.release()

        def register_callback(self, notification_name, callback):
            """Registers a callback for a notification type.
            Arguments:
            notification_name : string, type of the notification
            callback : function object that receives a string as argument.
            """
            self.callback_lock.acquire()
            self.callbacks[notification_name] = callback
            self.callback_lock.release()

        def _queue_error(self, error):
            """Queues the notification error.
            Arguments:
            error : string.
            """
            # This check should leave the queue with
            # an approximate size of _MAX_QUEUE_SIZE
            if self.error_queue.qsize() > self._MAX_QUEUE_SIZE:
                ignored_error = self.error_queue.get()
                LOG.warn(
                    "Error queue is full: ignoring error '%s'",
                    ignored_error,
                )
            self.error_queue.put(error)

        def _queue_changes(self, changes):
            """Queues the changes of registered change types.
            Arguments:
            changes : Change dict/s returned by wait_for_notification.
            """
            # If single notification, then make a one-elem list
            if not isinstance(changes, list):
                changes = [changes]
            for change in changes:
                if change and "type" in change \
                   and change["type"] in self.callbacks:
                    # This check should leave the queue with
                    # an approximate size of _MAX_QUEUE_SIZE
                    if self.notification_queue.qsize() > self._MAX_QUEUE_SIZE:
                        notification = self.notification_queue.get()
                        LOG.warn(
                            "Notification queue is full: "
                            "ignoring notification '%s'",
                            notification["data"])
                    self.notification_queue.put(change)

        def _notification_loop(self):
            """Loops calling WaitForNotification on this session."""
            while self.listen_notifications.is_set():
                try:
                    changes = self.flow.wait_for_notification(sid=self.sid)
                except Exception as flow_err:
                    self._queue_error(str(flow_err))
                    # Check whether flowappglue finished execution
                    if self.flowappglue.poll() is not None:
                        break
                else:
                    self.callback_lock.acquire()
                    self._queue_changes(changes)
                    self.callback_lock.release()

        def get_queued_error(self, timeout_secs):
            """Retrieves and returns an error from the error queue."""
            return self.error_queue.get(
                block=True,
                timeout=timeout_secs,
            )

        def consume_notification(self, timeout_secs):
            """Consumes the notification queue for this session
            and execute the callbacks. This call blocks until there is
            a notification ready to be processed or if timeouts
            after 'timeout_secs'.
            Arguments:
            timeouts_secs : float, seconds to block waiting for notifications.
            """
            notification_consumed = False
            try:
                notification = \
                    self.notification_queue.get(
                        block=True, timeout=timeout_secs)
                try:
                    self.callback_lock.acquire()
                    if notification["type"] not in self.callbacks:
                        raise Exception(
                            "Notification of type '%s' not supported.",
                            notification["type"],
                        )
                    self.callbacks[notification["type"]](
                        notification["type"], notification["data"])
                except Exception as exception:
                    LOG.debug("Error: %s", str(exception))
                finally:
                    self.callback_lock.release()
                notification_consumed = True
            except Queue.Empty:
                notification_consumed = False
            return notification_consumed

        def close(self):
            """Closes the session by terminating the listener thread."""
            self.listen_notifications.clear()
            if self.notification_thread.is_alive():
                self.notification_thread.join()

    def __init__(
            self,
            username="",
            server_uri=definitions.DEFAULT_URI,
            flowappglue=definitions.get_default_flowappglue_path(),
            host=definitions.DEFAULT_SERVER,
            port=definitions.DEFAULT_PORT,
            db_dir=definitions.get_default_db_path(),
            schema_dir=definitions.get_default_schema_path(),
            attachment_dir=definitions.get_default_attachment_path(),
            use_tls=definitions.DEFAULT_USE_TLS,
            glue_out_filename=definitions.get_default_glue_out_filename(),
            decrement_file=None):
        """Initializes the Flow object. It starts and configures
        flowappglue local server as a subprocess.
        It also starts a new session so that you can start using
        the Flow API. You should be good by calling this function
        with no arguments.
        It will call start_up() if a username is provided.
        Arguments:
        flowappglue : string, path to the flowappglue binary,
        if empty, then it tries to determine the location.
        """
        self.server_uri = server_uri
        self.api_timeout = None
        self._check_file_exists(flowappglue)
        self._check_file_exists(db_dir, True)
        glue = [flowappglue, "0"]
        if decrement_file is not None:
            glue = [flowappglue, "--decrement-file", decrement_file, "0"]
        with open(glue_out_filename, "w") as log_file:
            self._flowappglue = subprocess.Popen(
                glue,
                stdout=subprocess.PIPE,
                stderr=log_file,
            )
        token_port_line = json.loads(self._flowappglue.stdout.readline())
        self._token = token_port_line["token"]
        self._port = token_port_line["port"]
        self.sessions = {}  # SessionID -> _Session
        # Configure flowappglue and create the session
        self._config(host, port, db_dir, schema_dir, attachment_dir, use_tls)
        self._current_session = self.new_session()
        self._loop_process_notifications = False
        # If username available then start the session
        if username:
            self.start_up(username)

    def terminate(self, timeout_secs=5):
        """Shuts down the semaphor-backend local server.
        Use this when you are done using the Flow API with this object.
        It will first send a SIGTERM to the semaphor-backend process,
        if the process does not finish the execution,
        it will wait 'timeout_secs' before sending SIGKILL
        to the semaphor-backend process.
        """
        # TODO: call 'Close' flowapp API here as soon as it is supported
        start = time.time()

        # Terminate the flowappglue process
        if self._flowappglue and self._flowappglue.poll() is None:
            self._flowappglue.terminate()

        # Wait for process termination
        if self._flowappglue:
            while self._flowappglue.poll() is None:
                time.sleep(1)
                if (time.time() - start) > timeout_secs:
                    LOG.warn(
                        "semaphor-backend %d secs. timeout reached, "
                        "sending SIGKILL to process",
                        timeout_secs,
                    )
                    try:
                        self._flowappglue.kill()
                    except OSError:
                        pass
                    break

        # Close all sessions
        sids = list(self.sessions.keys())
        for sid in sids:
            self._close(sid)

    @staticmethod
    def gen_rand_req_id():
        """Generate a 10-byte random id for debugging."""
        return "".join(
            random.choice(string.ascii_uppercase + string.digits)
            for _ in range(10))

    def _get_session_id(self, sid):
        """Utility function to return the current
        session if sid is not provided.
        """
        return sid if sid else self._current_session

    def set_api_timeout(self, timeout):
        """Sets the default timeout (in seconds) for all API
        requests (except WaitForNotification).
        """
        self.api_timeout = timeout

    def _log_request(self, request_data):
        """If in debug mode, logs the request.
        Arguments:
        request_data: dict, data to send to the backend.
        """
        rand_debug_req_id = None
        if LOG.getEffectiveLevel() == logging.DEBUG:
            rand_debug_req_id = self.gen_rand_req_id()
            LOG.debug(
                "request: id=%s, %s",
                rand_debug_req_id,
                request_data,
            )
        return rand_debug_req_id

    def _log_response(self,
                      method,
                      req_id,
                      http_response,
                      response_data):
        """If in debug mode, logs the response.
        Arguments:
        method: string, API method name.
        req_id: string, request id.
        http_response: requests.Response object.
        response_data: dict, parsed dict response.
        """
        if LOG.getEffectiveLevel() == logging.DEBUG:
            LOG.debug(
                "response: id=%s, %s, HTTP=%s, lat=%.2fs, %s",
                req_id,
                method,
                http_response.status_code,
                http_response.elapsed.total_seconds(),
                response_data,
            )

    def _run(self, method, timeout=None, **params):
        """Performs the HTTP JSON POST against
        the flowappglue server on localhost.
        Arguments:
        method : string, API method name.
        params : kwargs, request parameters.
        Returns a dict with the response received from the flowappglue,
        it returns the 'result' part of the response.
        """
        request_data = dict(
            method=method,
            params=[params],
            token=self._token,
        )
        rand_debug_req_id = self._log_request(request_data)
        try:
            request_str = json.dumps(request_data)
            req_timeout = timeout or \
                (self.api_timeout if method != "WaitForNotification" else None)
            response = requests.post(
                "http://127.0.0.1:%s/rpc" %
                self._port,
                headers={"Content-type": "application/json"},
                timeout=req_timeout,
                data=request_str,
            )
        except (requests.ConnectionError, requests.Timeout) as requests_err:
            if isinstance(requests_err, requests.ConnectionError):
                raise Flow.FlowConnectionError(requests_err)
            else:
                raise Flow.FlowTimeoutError(requests_err)

        response_data = json.loads(response.text, encoding="utf-8")

        self._log_response(method, rand_debug_req_id, response, response_data)

        if "error" in response_data.keys() and len(response_data["error"]) > 0:
            raise Flow.FlowError(response_data["error"])
        # These happen on certain scenarios on flowappglue,
        # e.g. if executing an API when no local account has started.
        if "Error" in response_data.keys() and len(response_data["Error"]) > 0:
            raise Flow.FlowError(response_data["Error"])
        if "result" in response_data.keys():
            return response_data["result"]
        else:
            return response_data

    @staticmethod
    def _check_file_exists(path, create_if_non_existent=False):
        """Internal check for path existence.
        Arguments:
        path : string, path to check for existence.
        Raises a Flow.FlowError exception if the path does not exist.
        """
        if not os.path.exists(path):
            if not create_if_non_existent:
                raise Flow.FlowError(
                    "Cannot access '%s', no such file or directory." % path)
            os.makedirs(path, 0o700)

    def _config(
            self,
            host,
            port,
            db_dir,
            schema_dir,
            attachment_dir,
            use_tls,
            timeout=None):
        """Sets up the basic configuration parameters for FlowApp
        to talk FlowServ and create local accounts.
        If arguments are empty, then it will try to determine the
        configuration.
        """
        self._check_file_exists(schema_dir)
        self._check_file_exists(db_dir, True)
        self._check_file_exists(attachment_dir, True)
        self._run(
            method="Config",
            FlowServHost=host,
            FlowServPort=port,
            FlowLocalDatabaseDir=db_dir,
            FlowLocalSchemaDir=schema_dir,
            FlowLocalAttachmentDir=attachment_dir,
            FlowUseTLS=use_tls,
            timeout=timeout,
        )

    def register_callback(self, notification_name,
                          callback, sid=0):
        """Registers a callback to be executed for
        a specific notification type.
        Arguments:
        sid : int, SessionID.
        notification_name : string, type of the notification.
        callback : function object that receives a string as argument.
        Upon callback execution, the string argument of the callback
        will contain the "data" section of the notification.
        """
        sid = self._get_session_id(sid)
        self.sessions[sid].register_callback(notification_name, callback)

    def unregister_callback(self, notification_name, sid=0):
        """Unregisters a callback, this makes the Flow module
        to ignore notifications of this type.
        Arguments:
        sid : int, SessionID.
        notification_name : string, type of the notification.
        """
        sid = self._get_session_id(sid)
        self.sessions[sid].unregister_callback(notification_name)

    def process_one_notification(self, timeout_secs=0.05, sid=0):
        """Processes a single notification.
        Returns 'True' if a notification was processed, 'False'
        meaning no notification was available for processing.
        It will only process registered notifications
        (via register_callback() or the decorator functionality).
        Arguments:
        timeout_secs : float, seconds to block on the notification queue.
        sid : int, SessionID.
        """
        sid = self._get_session_id(sid)
        return self.sessions[sid].consume_notification(timeout_secs)

    def get_notification_error(self, timeout_secs=0.05, sid=0):
        """Returns a notification error from the error queue.
        Returns 'None' if there's no error on the queue.
        Arguments:
        timeout_secs : float, seconds to block on the notification queue.
        sid : int, SessionID.
        """
        error = None
        sid = self._get_session_id(sid)
        if sid in self.sessions:
            try:
                error = self.sessions[sid].get_queued_error(timeout_secs)
            except Queue.Empty:
                pass
        return error

    def set_processing_notifications(self, value=True):
        """Sets whether to continue processing the notifications.
        Use w/ value=False if you don't want to process more notifications.
        It will make the app quit the 'process_notification()' loop.
        """
        self._loop_process_notifications = value

    def process_notifications(self, timeout_secs=0.05, sid=0):
        """Loop to processes notifications.
        This is to be called by your app if you just want to listen to
        notifications.
        Arguments:
        timeout_secs : float, seconds to block on the notification queue.
        sid : int, SessionID
        """
        sid = self._get_session_id(sid)
        self._loop_process_notifications = True
        while self._loop_process_notifications:
            self.sessions[sid].consume_notification(timeout_secs)

    def new_session(self, timeout=None):
        """Creates a new session.
        Returns an integer representing a SessionID.
        """
        response = self._run(
            method="NewSession",
            timeout=timeout,
        )
        sid = response["SessionID"]
        self.sessions[sid] = self._Session(self, sid)
        return sid

    def set_current_session(self, sid):
        """Sets the current session.
        All API calls after this will use 'sid' SessionID.
        Arguments:
        sid : int, SessionID
        """
        self._current_session = sid

    def get_current_session(self):
        """Returns an int representing the current session
        used by API calls."""
        return self._current_session

    def start_up(self, username="", sid=0, timeout=None):
        """Starts the flowapp instance (notification internal loop, etc)
        for an account that is already created and has a device already
        configured in the current device.
        Internally, it starts a thread that calls WaitForNotifications
        and stores the notifications on a event queue.
        If 'username' is empty, then it will start up the
        first local account on the current device.
        """
        if not username:
            local_accounts = self.enumerate_local_accounts()
            if local_accounts:
                username = local_accounts[0]["username"]
        sid = self._get_session_id(sid)
        self._run(
            method="StartUp",
            SessionID=sid,
            Username=username,
            ServerURI=self.server_uri,
            timeout=timeout,
        )
        self.sessions[sid].start_notification_loop()

    @staticmethod
    def _gen_random_number(digits_count):
        """Returns a random number string.
        Used for generating a random 'phone_number' and 'totp_verifier'.
        """
        return "".join(
            random.choice(string.digits)
            for _ in range(digits_count)
        )

    def _gen_device_name(self):
        """Returns a random device name string."""
        return "dev-%s" % self._gen_random_number(15)

    def create_account(
            self,
            username,
            password,
            device_name="",
            phone_number="",
            platform=sys.platform,
            os_release=platform_module.release(),
            email_confirm_code="",
            totp_verifier="",
            sid=0,
            timeout=None):
        """Creates an account with the specified data.
        'phone_number', along with 'username' and 'server_uri'
        (these last two provided at 'start_up') must be unique.
        This call also starts the notification
        loop for this session.
        """
        if not phone_number:
            phone_number = self._gen_random_number(15)
        if not totp_verifier:
            totp_verifier = self._gen_random_number(15)
        if not device_name:
            device_name = self._gen_device_name()
        sid = self._get_session_id(sid)
        self._run(
            method="CreateAccount",
            SessionID=sid,
            PhoneNumber=phone_number,
            DeviceName=device_name,
            Username=username,
            ServerURI=self.server_uri,
            Platform=platform,
            OSRelease=os_release,
            Password=password,
            TotpVerifier=totp_verifier,
            EmailConfirmCode=email_confirm_code,
            NotifyToken="",
            timeout=timeout,
        )
        self.sessions[sid].start_notification_loop()

    def create_dm_account(
            self,
            dmk,
            username="",
            password="",
            device_name="",
            phone_number="",
            platform=sys.platform,
            os_release=platform_module.release(),
            totp_verifier="",
            sid=0,
            timeout=None):
        """Creates a directory management account with the specified data.
        This call also starts the notification loop for this session.
        If username is not provided, then it generates a random username, it
        also generates a random password for the account.
        Returns a dict with the auto-generated username and password,
        and the LDAP OrgID.
        """
        if not phone_number:
            phone_number = self._gen_random_number(15)
        if not totp_verifier:
            totp_verifier = self._gen_random_number(15)
        if not device_name:
            device_name = self._gen_device_name()
        sid = self._get_session_id(sid)
        response = self._run(
            method="CreateDMAccount",
            SessionID=sid,
            PhoneNumber=phone_number,
            DeviceName=device_name,
            Username=username,
            ServerURI=self.server_uri,
            Platform=platform,
            OSRelease=os_release,
            Password=password,
            TotpVerifier=totp_verifier,
            DMK=dmk,
            NotifyToken="",
            timeout=timeout,
        )
        self.sessions[sid].start_notification_loop()
        return response

    def setup_ldap_account(
            self,
            username,
            phone_number="",
            totp_verifier="",
            sid=0,
            timeout=None):
        """Setups an LDAP account with the specified data. 'phone_number',
        along with 'username' and 'server_uri' (these last two provided at
        'start_up') must be unique.
        Returns a dict with the generated password and level2Secret.
        """
        if not phone_number:
            phone_number = self._gen_random_number(15)
        if not totp_verifier:
            totp_verifier = self._gen_random_number(15)
        sid = self._get_session_id(sid)
        return self._run(
            method="SetupLDAPAccount",
            SessionID=sid,
            PhoneNumber=phone_number,
            Username=username,
            ServerURI=self.server_uri,
            TotpVerifier=totp_verifier,
            timeout=timeout,
        )

    def create_ldap_device(self,
                           username,
                           ldap_password,
                           device_name="",
                           platform=sys.platform,
                           os_release=platform_module.release(),
                           sid=0,
                           timeout=None):
        """Creates a new device for an existing LDAPed account,
        similar to 'create_device' in terms of parameters.
        It also starts the notification loop (like 'create_device').
        Returns a 'Device' dict.
        """
        if not device_name:
            device_name = self._gen_device_name()
        sid = self._get_session_id(sid)
        response = self._run(
            method="CreateLDAPDevice",
            SessionID=sid,
            Username=username,
            ServerURI=self.server_uri,
            DeviceName=device_name,
            LDAPPassword=ldap_password,
            Platform=platform,
            OSRelease=os_release,
            timeout=timeout,
        )
        self.sessions[sid].start_notification_loop()
        return response

    def create_device(self,
                      username,
                      password,
                      device_name="",
                      platform=sys.platform,
                      os_release=platform_module.release(),
                      sid=0,
                      timeout=None):
        """CreateDevice creates a new device for an existing account,
        similar to CreateAccount in terms of parameters.
        It also starts the notification loop (like create_account).
        Returns a 'Device' dict.
        """
        if not device_name:
            device_name = self._gen_device_name()
        sid = self._get_session_id(sid)
        response = self._run(
            method="CreateDevice",
            SessionID=sid,
            Username=username,
            ServerURI=self.server_uri,
            DeviceName=device_name,
            Password=password,
            Platform=platform,
            OSRelease=os_release,
            timeout=timeout,
        )
        self.sessions[sid].start_notification_loop()
        return response

    def account_id(self, sid=0, timeout=None):
        """Returns the accountId for this account."""
        sid = self._get_session_id(sid)
        return self._run(
            method="AccountId",
            SessionID=sid,
            timeout=timeout,
        )

    def build_number(self, sid=0, timeout=None):
        """Returns the build number for the glue binary."""
        sid = self._get_session_id(sid)
        return self._run(
            method="BuildNumber",
            SessionID=sid,
            timeout=timeout,
        )

    def keyring_fingerprint(self, sid=0, timeout=None):
        """Returns the fingerprint of the last keyring on this account."""
        sid = self._get_session_id(sid)
        return self._run(
            method="KeyRingFingerprint",
            SessionID=sid,
            timeout=timeout,
        )

    def new_org(self, name, discoverable=True, sid=0, timeout=None):
        """Creates a new organization. Returns an 'Org' dict."""
        sid = self._get_session_id(sid)
        return self._run(
            method="NewOrg",
            SessionID=sid,
            Name=name,
            Discoverable=discoverable,
            timeout=timeout,
        )

    def new_channel(self, oid, name, sid=0, timeout=None):
        """Creates a new channel in a specific 'OrgID'.
        Returns a string that represents the `ChannelID` created.
        """
        sid = self._get_session_id(sid)
        return self._run(
            method="NewChannel",
            SessionID=sid,
            OrgID=oid,
            Name=name,
            timeout=timeout,
        )

    def payment_status(self, sid=0, timeout=None):
        """Returns the current payment status for the teams and account
        Returns a 'PaymentStatusResponse' dict.
        """
        sid = self._get_session_id(sid)
        return self._run(
            method="PaymentStatus",
            SessionID=sid,
            timeout=timeout,
        )

    def enumerate_orgs(self, sid=0, timeout=None):
        """Lists all the orgs the caller is a member of.
        Returns array of 'Org' dicts.
        """
        sid = self._get_session_id(sid)
        return self._run(
            method="EnumerateOrgs",
            SessionID=sid,
            timeout=timeout,
        )

    def enumerate_profiles(self, item, sid=0, timeout=None):
        """Lists all the profiles for the specified item.
        Returns array of 'Profile' dicts.
        """
        sid = self._get_session_id(sid)
        return self._run(
            method="EnumerateProfiles",
            SessionID=sid,
            Item=item,
            timeout=timeout,
        )

    def enumerate_org_members(self, oid, sid=0, timeout=None):
        """Lists all members for an org and their state."""
        sid = self._get_session_id(sid)
        return self._run(
            method="EnumerateOrgMembers",
            SessionID=sid,
            OrgID=oid,
            timeout=timeout,
        )

    def enumerate_org_member_history(self, oid, sid=0, timeout=None):
        """Lists all member history for an org and their state.
        Returns an array of 'OrgMember' dicts.
        """
        sid = self._get_session_id(sid)
        return self._run(
            method="EnumerateOrgMemberHistory",
            SessionID=sid,
            OrgID=oid,
            timeout=timeout,
        )

    def enumerate_channels(self, oid, sid=0, timeout=None):
        """Lists the channels available for an 'OrgID'.
        Returns an array of 'Channel' dicts.
        """
        sid = self._get_session_id(sid)
        return self._run(
            method="EnumerateChannels",
            SessionID=sid,
            OrgID=oid,
            timeout=timeout,
        )

    def enumerate_channel_members(self, cid, sid=0, timeout=None):
        """Lists the channel members for a given 'ChannelID'.
        Returns an array of 'ChannelMember' dicts.
        """
        sid = self._get_session_id(sid)
        return self._run(
            method="EnumerateChannelMembers",
            SessionID=sid,
            ChannelID=cid,
            timeout=timeout,
        )

    def enumerate_channel_member_history(self, cid, sid=0, timeout=None):
        """Lists the channel member history for a given 'ChannelID'.
        Returns an array of 'ChannelMember' dicts.
        """
        sid = self._get_session_id(sid)
        return self._run(
            method="EnumerateChannelMemberHistory",
            SessionID=sid,
            ChannelID=cid,
            timeout=timeout,
        )

    def new_attachment(self, oid, file_path, sid=0, timeout=None):
        """Returns an 'Attachment' dict ready to be used on send_message().
        file_path must be the absolute path.
        """
        sid = self._get_session_id(sid)
        aid = self._run(
            method="NewAttachment",
            SessionID=sid,
            OrgID=oid,
            FilePath=file_path,
            timeout=timeout,
        )
        file_basename = os.path.basename(file_path)
        return {"id": aid, "filename": file_basename}

    def start_attachment_download(
            self, aid, oid, cid, mid, sid=0, timeout=None):
        """Requests download of an attachment.
        Status will be reported on the notification channel.
        """
        sid = self._get_session_id(sid)
        self._run(
            method="StartAttachmentDownload",
            SessionID=sid,
            AttachmentID=aid,
            OrgID=oid,
            ChannelID=cid,
            MessageID=mid,
            timeout=timeout,
        )

    def update_attachment_path(self, aid, new_path, sid=0, timeout=None):
        """Moves the attachment represented by the id
        specified to 'new_path', if it has completed
        uploading or downloading.
        """
        sid = self._get_session_id(sid)
        self._run(
            method="UpdateAttachmentPath",
            SessionID=sid,
            AttachmentID=aid,
            NewPath=new_path,
            timeout=timeout,
        )

    def stored_attachment_path(self, oid, aid, sid=0, timeout=None):
        """Returns the path where the attachment has been
        stored when the download is complete."""
        sid = self._get_session_id(sid)
        return self._run(
            method="StoredAttachmentPath",
            SessionID=sid,
            OrgID=oid,
            AttachmentID=aid,
            timeout=timeout,
        )

    def send_message(self, oid, cid, msg, attachments=None,
                     other_data=None, sid=0, timeout=None):
        """Sends a message to a channel this user is a member of.
        Returns a string that represents the 'MessageID'
        that has just been sent.
        """
        sid = self._get_session_id(sid)
        return self._run(
            method="SendMessage",
            SessionID=sid,
            OrgID=oid,
            ChannelID=cid,
            Text=msg,
            OtherData=other_data,
            Attachments=attachments,
            timeout=timeout,
        )

    def mark_messages_deleted(self, oid, cid, cat, msgs, sid=0, timeout=None):
        """Marks messages as deleted."""
        sid = self._get_session_id(sid)
        return self._run(
            method="MarkMessagesDeleted",
            SessionID=sid,
            OrgID=oid,
            ChannelID=cid,
            MessageCategory=cat,
			Messages=msgs,
            timeout=timeout,
        )

    def wait_for_notification(self, sid=0, timeout=None):
        """Returns the oldest unseen notification
        in the queue for this device.
        WARNING: it will block until there's a new notification
        if there isn't any at the time it is called.
        It's advised to call this method in a thread outside of
        the main one. Returns a 'Change' dict.
        """
        sid = self._get_session_id(sid)
        return self._run(
            method="WaitForNotification",
            SessionID=sid,
            timeout=timeout,
        )

    def enumerate_messages(self, oid, cid, filters=None, sid=0, timeout=None):
        """Lists all the messages for a channel.
        Returns an array of 'Message' dicts.
        """
        sid = self._get_session_id(sid)
        return self._run(
            method="EnumerateMessages",
            SessionID=sid,
            OrgID=oid,
            ChannelID=cid,
            Filters=filters,
            timeout=timeout,
        )

    def get_unread_count(self, oid, cid, sid=0, timeout=None):
        """Returns the amount of unread
        messages for a channel based on the known HWM.
        It will report up to 101 unread messages since
        the goal is to just show '100+'
        in that case and over.
        """
        sid = self._get_session_id(sid)
        return self._run(
            method="GetUnreadCount",
            SessionID=sid,
            OrgID=oid,
            ChannelID=cid,
            timeout=timeout,
        )

    def search(self, oid, cid, search, sid=0, timeout=None):
        """Returns a list of 'message' notification dicts for
        all messages matching a search string."""
        sid = self._get_session_id(sid)
        return self._run(
            method="Search",
            SessionID=sid,
            OrgID=oid,
            ChannelID=cid,
            Search=search,
            timeout=timeout,
        )

    def get_channel(self, cid, sid=0, timeout=None):
        """Returns all the metadata for a channel the user is a member of.
        Returns a 'Channel' dict.
        """
        sid = self._get_session_id(sid)
        return self._run(
            method="GetChannel",
            SessionID=sid,
            ChannelID=cid,
            timeout=timeout,
        )

    def new_org_join_request(self, oid, sid=0, timeout=None):
        """Creates a new request to join an existing organization."""
        sid = self._get_session_id(sid)
        self._run(
            method="NewOrgJoinRequest",
            SessionID=sid,
            OrgID=oid,
            timeout=timeout,
        )

    def enumerate_org_join_requests(self, oid, sid=0, timeout=None):
        """Lists all the join requests for an 'OrgID'.
        Returns an array of 'OrgJoinRequest' dicts.
        """
        sid = self._get_session_id(sid)
        return self._run(
            method="EnumerateOrgJoinRequests",
            SessionID=sid,
            OrgID=oid,
            timeout=timeout,
        )

    def org_add_member(self, oid, account_id,
                       member_state, sid=0, timeout=None):
        """Adds a member to an organization, assuming the user has
        the proper permissions.
        'member_state' argument valid values are
        'm' (member), 'a' (admin), 'o' (owner), 'b' blocked.
        """
        sid = self._get_session_id(sid)
        self._run(
            method="OrgAddMember",
            SessionID=sid,
            OrgID=oid,
            MemberAccountID=account_id,
            MemberState=member_state,
            timeout=timeout,
        )

    def channel_add_member(self, oid, cid, account_id,
                           member_state, sid=0, timeout=None):
        """Adds the specified member to the channel as long as
        the requestor has the right permissions.
        """
        sid = self._get_session_id(sid)
        self._run(
            method="ChannelAddMember",
            SessionID=sid,
            OrgID=oid,
            ChannelID=cid,
            MemberAccountID=account_id,
            MemberState=member_state,
            timeout=timeout,
        )

    def new_direct_conversation(self, oid, account_id, sid=0, timeout=None):
        """Creates a new channel to initiate a
        direct conversation with another user.
        Returns a 'ChannelID'.
        """
        sid = self._get_session_id(sid)
        return self._run(
            method="NewDirectConversation",
            SessionID=sid,
            OrgID=oid,
            MemberID=account_id,
            timeout=timeout,
        )

    def get_peer(self, username, sid=0, timeout=None):
        """Returns all the metadata of a peer from username.
        Returns a 'Peer' dict.
        """
        sid = self._get_session_id(sid)
        return self._run(
            method="GetPeer",
            SessionID=sid,
            PeerUsername=username,
            timeout=timeout,
        )

    def get_peer_from_id(self, account_id, sid=0, timeout=None):
        """Returns all the metadata of a peer from account id.
        Returns a 'Peer' dict.
        """
        sid = self._get_session_id(sid)
        return self._run(
            method="GetPeerFromID",
            SessionID=sid,
            PeerID=account_id,
            timeout=timeout,
        )

    def enumerate_local_accounts(self, timeout=None):
        """Lists all the accounts configured locally (not the peers).
        Returns an array of 'AccountIdentifier' dicts.
        """
        return self._run(
            method="EnumerateLocalAccounts",
            timeout=timeout,
        )

    def enumerate_peer_accounts(self, sid=0, timeout=None):
        """Lists all the peer accounts.
        Returns an array of 'Peer' dicts.
        """
        sid = self._get_session_id(sid)
        return self._run(
            method="EnumeratePeerAccounts",
            SessionID=sid,
            timeout=timeout,
        )

    def new_org_member_state(self,
                             oid,
                             member_account_id,
                             member_state,
                             sid=0,
                             timeout=None):
        """Use set_org_member_state to change the state of an
        existing member.
        Sets the Org member state for a given account.
        'member_state' can be one of the following:
        'a' (admin), 'm' (member), 'o' (owner), 'b' (blocked).
        TODO: remove or document this API.
        """
        sid = self._get_session_id(sid)
        return self._run(
            method="NewOrgMemberState",
            SessionID=sid,
            OrgID=oid,
            MemberAccountID=member_account_id,
            MemberState=member_state,
            timeout=timeout,
        )

    def set_org_member_state(self,
                             oid,
                             member_account_id,
                             member_state,
                             sid=0,
                             timeout=None):
        """Sets the Org member state for a given account.
        'member_state' can be one of the following:
        'a' (admin), 'm' (member), 'o' (owner), 'b' (blocked).
        """
        sid = self._get_session_id(sid)
        return self._run(
            method="SetOrgMemberState",
            SessionID=sid,
            OrgID=oid,
            MemberAccountID=member_account_id,
            MemberState=member_state,
            timeout=timeout,
        )

    def new_channel_member_state(self,
                                 oid,
                                 cid,
                                 member_account_id,
                                 member_state,
                                 sid=0,
                                 timeout=None):
        """Sets the Channel member state for a given account.
        'member_state' can be one of the following:
        'a' (admin), 'm' (member), 'o' (owner), 'b' (blocked).
        """
        sid = self._get_session_id(sid)
        return self._run(
            method="NewChannelMemberState",
            SessionID=sid,
            OrgID=oid,
            ChannelID=cid,
            MemberAccountID=member_account_id,
            MemberState=member_state,
            timeout=timeout,
        )

    def get_devices(self, sid=0, timeout=None):
        """Returns all devices associated to the current account.
        Returns a list of 'Device' dicts.
        """
        sid = self._get_session_id(sid)
        return self._run(
            method="GetDevices",
            SessionID=sid,
            timeout=timeout,
        )

    def get_org_types(self, sid=0, timeout=None):
        """Returns the team types available.
        Returns a list of 'OrgType' dicts.
        """
        sid = self._get_session_id(sid)
        return self._run(
            method="GetOrgTypes",
            SessionID=sid,
            timeout=timeout,
        )

    def get_org_data(self, oid, sid=0, timeout=None):
        """Returns extra data for the specified org.
        Returns an 'OrgData' dict.
        """
        sid = self._get_session_id(sid)
        return self._run(
            method="GetOrgData",
            SessionID=sid,
            OrgID=oid,
            timeout=timeout,
        )

    def device_id(self, sid=0, timeout=None):
        """Returns the DeviceId of the current device."""
        sid = self._get_session_id(sid)
        return self._run(
            method="DeviceId",
            SessionID=sid,
            timeout=timeout,
        )

    def start_d2d_rendezvous(self, sid=0, timeout=None):
        """StartD2DRendezvous generates a 32 random bytes for usage as a
        rendezvous ID in device to device provsioning and a key pair for DH.
        It returns the 32 random bytes for them to be shared in some way
        Only the established devices use this method.
        Returns string with the rendezvous ID.
        """
        sid = self._get_session_id(sid)
        return self._run(
            method="StartD2DRendezvous",
            SessionID=sid,
            timeout=timeout,
        )

    def provision_new_device(self, sid=0, timeout=None):
        """ProvisionNewDevice pushes the provisioning payload for
        a new device to be created from it.
        Only the established device uses this after
        calling StartD2DRendezvous.
        This call blocks the caller until the new
        device creates the device.
        """
        sid = self._get_session_id(sid)
        self._run(
            method="ProvisionNewDevice",
            SessionID=sid,
            timeout=timeout,
        )

    def create_device_from_rendezvous(self,
                                      rendezvous_id,
                                      device_name="",
                                      platform=sys.platform,
                                      os_release=platform_module.release(),
                                      sid=0,
                                      timeout=None):
        """CreateDeviceFromRendezvous creates a new device by downloading a
        provisioning payload using the rendezvousID.
        Only the new device uses this method.
        This call also starts the notification
        loop for this session.
        """
        if not device_name:
            device_name = self._gen_device_name()
        sid = self._get_session_id(sid)
        self._run(
            method="CreateDeviceFromD2D",
            SessionID=sid,
            RendezvousID=rendezvous_id,
            DeviceName=device_name,
            Platform=platform,
            OSRelease=os_release,
            timeout=timeout,
        )
        self.sessions[sid].start_notification_loop()

    def cancel_rendezvous(self, sid=0, timeout=None):
        """CancelRendezvous tries cancelling an ongoing rendezvous, if any."""
        sid = self._get_session_id(sid)
        self._run(
            method="CancelRendezvous",
            SessionID=sid,
            timeout=timeout,
        )

    @staticmethod
    def get_profile_item_json(display_name, biography, photo):
        """Create 'Content' JSON to be used by set_profile()."""
        content = json.dumps(dict(
            displayName=display_name,
            biography=biography,
            photo=photo,
        ))
        return content

    def set_profile(self, item, content, sid=0, timeout=None):
        """Sets the given item with content"""
        sid = self._get_session_id(sid)
        self._run(
            method="SetProfile",
            SessionID=sid,
            Content=content,
            Item=item,
            timeout=timeout,
        )

    def change_username(self, username, password,
                        email_confirm_code="", sid=0, timeout=None):
        """Changes the username for the current account"""
        sid = self._get_session_id(sid)
        self._run(
            method="ChangeUsername",
            SessionID=sid,
            Username=username,
            Password=password,
            EmailConfirmCode=email_confirm_code,
            timeout=timeout,
        )

    def change_password(self, password, sid=0, timeout=None):
        """Changes the password for the current account"""
        sid = self._get_session_id(sid)
        self._run(
            method="ChangePassword",
            SessionID=sid,
            NewPassword=password,
            timeout=timeout,
        )

    def identifier(self, sid=0, timeout=None):
        """Identifier returns the Username and ServerURI for this account.
        Returns an 'AccountIdentifier' dict.
        """
        sid = self._get_session_id(sid)
        return self._run(
            method="Identifier",
            SessionID=sid,
            timeout=timeout,
        )

    def peer_data(self, sid=0, timeout=None):
        """Returns 'Peer' dict for this account."""
        sid = self._get_session_id(sid)
        return self._run(
            method="PeerData",
            SessionID=sid,
            timeout=timeout,
        )

    def verify_peer_keyring(self,
                            username,
                            account_id,
                            keyring_id,
                            verification_method,
                            sid=0,
                            timeout=None):
        """Peer Key Verification for web of trust."""
        sid = self._get_session_id(sid)
        return self._run(
            method="VerifyPeerKeyRing",
            SessionID=sid,
            PeerUsername=username,
            PeerAccountID=account_id,
            PeerKeyRingID=keyring_id,
            VerificationMethod=verification_method,
            timeout=timeout,
        )

    def set_channel_read_hwm(self, oid, cid, mid, sid=0, timeout=None):
        """Sets a new HWM for an account in a channel."""
        sid = self._get_session_id(sid)
        self._run(
            method="SetChannelReadHWM",
            SessionID=sid,
            OrgID=oid,
            ChannelID=cid,
            MessageID=mid,
            timeout=timeout,
        )

    def set_channel_retention_policy(
            self, oid, cid, cat, days, msgs, sid=0, timeout=None):
        """Sets a new message retention policy for an account in a channel."""
        sid = self._get_session_id(sid)
<<<<<<< HEAD
        return self._run(
=======
        self._run(
>>>>>>> d0b14a98
            method="SetChannelRetentionPolicy",
            SessionID=sid,
            OrgID=oid,
            ChannelID=cid,
            MessageCategory=cat,
            MaxDays=days,
            MaxMessages=msgs,
            timeout=timeout,
        )

    def verification_hash(self,
                          sid=0,
                          timeout=None):
        """Returns the verification hash for this account."""
        sid = self._get_session_id(sid)
        return self._run(
            method="VerificationHash",
            SessionID=sid,
            timeout=timeout,
        )

    def peer_verification_hash(self,
                               username,
                               fingerprint,
                               provided_hash,
                               sid=0,
                               timeout=None):
        """Computes:
        hash(username + separator + serverURI + separator + fingerprint)
        for the specified account and compares it in constant time
        with the provided hash.
        Returns bool whether the hash is valid or not.
        """
        sid = self._get_session_id(sid)
        return self._run(
            method="PeerVerificationHash",
            SessionID=sid,
            PeerUsername=username,
            Fingerprint=fingerprint,
            ProvidedHash=provided_hash,
            timeout=timeout,
        )

    def confirm_email(self,
                      username,
                      sid=0,
                      timeout=None):
        """Sends a confirmation request to the server
        The server will email a confirm code to the specified address
        The caller should use the code as the 'email_confirm_code' argument
        on 'create_account'.
        """
        sid = self._get_session_id(sid)
        self._run(
            method="ConfirmEmail",
            SessionID=sid,
            Username=username,
            ServerURI=self.server_uri,
            timeout=timeout,
        )

    def delete_channel(self,
                       oid,
                       cid,
                       sid=0,
                       timeout=None):
        """Removes a channel by banning all channel members."""
        sid = self._get_session_id(sid)
        self._run(
            method="DeleteChannel",
            SessionID=sid,
            OrgID=oid,
            ChannelID=cid,
            timeout=timeout,
        )

    def fetch_ldap_public_key(
            self, username, fingerprint, sid=0, timeout=None):
        """Fetch the public key for the LDAP management
        account for the given username (assuming it's an email).
        """
        sid = self._get_session_id(sid)
        return self._run(
            method="FetchLDAPPublicKey",
            SessionID=sid,
            Username=username,
            ServerURI=self.server_uri,
            Fingerprint=fingerprint,
            timeout=timeout,
        )

    def untrust_ldap_public_key(self, username, sid=0, timeout=None):
        """Marks as untrusted the public key for the LDAP management
        account for the given username (assuming it's an email).
        """
        sid = self._get_session_id(sid)
        self._run(
            method="UntrustLDAPPublicKey",
            SessionID=sid,
            Username=username,
            ServerURI=self.server_uri,
            timeout=timeout,
        )

    def ldap_bind_response(self,
                           username,
                           secure_exchange_token,
                           level2_secret,
                           sid=0,
                           timeout=None):
        """Sends the LDAP bind result of the given user to the server.
        Arguments:
        - secure_exchange_token: string, this is the secure_exchange_token
        string returned in the 'ldap-bind-request' notification.
        - level2_secret: string, with L2 value that is encrypted
        and send to the client at the other end.
        """
        sid = self._get_session_id(sid)
        return self._run(
            method="LDAPBindResponse",
            SessionID=sid,
            Username=username,
            ServerURI=self.server_uri,
            SecureExchangeToken=secure_exchange_token,
            Level2Secret=level2_secret,
            timeout=timeout,
        )

    def link_ldap_account(self,
                          username,
                          secure_exchange_token,
                          level2_secret,
                          sid=0,
                          timeout=None):
        """Sends the LDAP bind result of the given user to the server.
        Arguments:
        - secure_exchange_token: string, this is the secure_exchange_token
        string returned in the 'ldap-bind-request' notification.
        - level2_secret: string
        Returns a string with the new flow generated password.
        """
        sid = self._get_session_id(sid)
        return self._run(
            method="LinkLDAPAccount",
            SessionID=sid,
            Username=username,
            ServerURI=self.server_uri,
            SecureExchangeToken=secure_exchange_token,
            Level2Secret=level2_secret,
            timeout=timeout,
        )

    def link_to_ldap(self,
                     ldap_password,
                     sid=0,
                     timeout=None):
        """Sends the LDAP credentials to the LDAP bot and flags the account as
        an LDAPd account on the server side.
        """
        sid = self._get_session_id(sid)
        return self._run(
            method="LinkToLDAP",
            SessionID=sid,
            LDAPPassword=ldap_password,
            timeout=timeout,
        )

    def ldaped(self,
               sid=0,
               timeout=None):
        """Returns whether the account is LDAPed or not."""
        sid = self._get_session_id(sid)
        return self._run(
            method="LDAPed",
            SessionID=sid,
            timeout=timeout,
        )

    def set_account_lock(self, username, lock_type, sid=0, timeout=None):
        """Sets the lock type for the given account."""
        sid = self._get_session_id(sid)
        self._run(
            method="SetAccountLock",
            SessionID=sid,
            Username=username,
            ServerURI=self.server_uri,
            LockType=lock_type,
            timeout=timeout,
        )

    def pause(self, sid=0, timeout=None):
        """Disconnect from the notification service.
        Any existing already-in-progress
        request to the server may continue.
        """
        sid = self._get_session_id(sid)
        self._run(
            method="Pause",
            SessionID=sid,
            timeout=timeout,
        )

    def resume(self, sid=0, timeout=None):
        """Resume after a 'pause' operation."""
        sid = self._get_session_id(sid)
        self._run(
            method="Resume",
            SessionID=sid,
            timeout=timeout,
        )

    def _close(self, sid=0):
        """Closes a session and cleanly finishes
        any long running operations.
        """
        sid = self._get_session_id(sid)
        self.sessions[sid].close()
        del self.sessions[sid]<|MERGE_RESOLUTION|>--- conflicted
+++ resolved
@@ -1488,11 +1488,7 @@
             self, oid, cid, cat, days, msgs, sid=0, timeout=None):
         """Sets a new message retention policy for an account in a channel."""
         sid = self._get_session_id(sid)
-<<<<<<< HEAD
-        return self._run(
-=======
-        self._run(
->>>>>>> d0b14a98
+        self._run(
             method="SetChannelRetentionPolicy",
             SessionID=sid,
             OrgID=oid,
